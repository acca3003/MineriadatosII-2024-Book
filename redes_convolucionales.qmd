--- conflicted
+++ resolved
@@ -9,127 +9,66 @@
 Las **redes convolucionales** son actualmente utilizadas para diferentes propósitos: tratamiento de imágenes(visión por computador, extracción de características, segmentación, etc.), generación y clasificación de texto(o audio), predicción de series temporales, etc. En este capítulo veremos su aplicación en clasificación de imágenes y de texto.
 
 
-<<<<<<< HEAD
-<<<<<<< HEAD
-=======
-
->>>>>>> 2c8e66f7b3a635cfd6d4d0ce05998dc4e6088172
-=======
-
->>>>>>> 2c8e66f7b3a635cfd6d4d0ce05998dc4e6088172
 ### Clasificación  de imágenes
 
 En este modelo de redes convolucionales las neuronas se corresponden a campos receptivos similares a las neuronas en la corteza visual de un cerebro humano. Este tipo de redes se han mostrado muy efectivas para tareas de detección y categorización de objetos y en la clasificación y segmentación de imágenes. Por ejemplo, estas redes en la década de 1990 las aplicó AT & T para desarrollar un modelo para la lectura de cheques. También más tarde se desarrollaron muchos sistemas OCR basados en CNN. En esta arquitectura cada neurona de una capa no recibe conexiones entrantes de todas las neuronas de la capa anterior, sino sólo de algunas. Esta estrategia favorece que una neurona se especialice en una región del conjunto de números (píxeles) de la capa anterior, lo que disminuye notablemente el número de pesos y de operaciones a realizar. Lo más normal es que neuronas consecutivas de una capa intermedia se especialicen en regiones solapadas de la capa anterior. 
 
 Una forma intuitiva para entender cómo trabajan estas redes neuronales es ver cómo nos representamos y vemos las imágenes. Para reconocer una cara primero tenemos que tener una imagen interna de lo que es una cara. Y a una imagen de una cara la reconocemos porque tiene nariz, boca, orejas, ojos, etc. Pero en muchas ocasiones una oreja está tapada por el pelo, es decir, los elementos de una cara se pueden ocultar de alguna manera. Antes de clasificarla, tenemos que saber la proporción y disposición y también cómo se relacionan la partes entre sí. 
 
-<<<<<<< HEAD
-<<<<<<< HEAD
-
-=======
->>>>>>> 2c8e66f7b3a635cfd6d4d0ce05998dc4e6088172
-=======
->>>>>>> 2c8e66f7b3a635cfd6d4d0ce05998dc4e6088172
+
 Para saber si las partes de la cara se encuentran en una imagen tenemos que identificar previamente líneas bordes, formas, texturas, relación de tamaño, etcétera. En una red convolucional, cada capa lo que va a ir aprendiendo son los diferentes niveles de abstracción de la imagen inicial. Para comprender mejor el concepto anterior hemos seleccionado esta imagen de Raschka y Mirjalili (2019) donde se observa como partes del perro se transforman en neuronas del mapa de características
 
 ![Correspondencia de zonas de la imagen y mapa de características](imagenes/capitulo1/correspondencia_featrures.png){#fig-correspondencia-features}
 
 
-<<<<<<< HEAD
-<<<<<<< HEAD
-
-
-
-=======
->>>>>>> 2c8e66f7b3a635cfd6d4d0ce05998dc4e6088172
-=======
->>>>>>> 2c8e66f7b3a635cfd6d4d0ce05998dc4e6088172
+
+
+
 El objetivo de las redes CNN es aprender características de orden superior utilizando la operación de convolución. 
 
 Puesto que las redes neuronales convolucionales pueden aprender relaciones de entrada-salida (donde la entrada es una imagen en este caso), en la convolución, cada pixel de salida es una combinación lineal de los pixeles de entrada.
 
 La **convolución** consiste en **filtrar** una imagen utilizando una **máscara**. Diferentes máscaras producen distintos resultados. Las máscaras representan las conexiones entre neuronas de capas anteriores. Estas capas aprenden progresivamente las características de orden superior de la entrada sin procesar. 
 
-<<<<<<< HEAD
-<<<<<<< HEAD
-
-=======
->>>>>>> 2c8e66f7b3a635cfd6d4d0ce05998dc4e6088172
-=======
->>>>>>> 2c8e66f7b3a635cfd6d4d0ce05998dc4e6088172
+
 Las redes neuronales convolucionales se forman usando dos tipos de capas: convolucionales y pooling. La capa de convolución transforma los datos de entrada a través de una operación matemática llamada convolución. Esta operación describe cómo fusionar dos conjuntos de información diferentes. A esta operación se le suele aplicar una función de transformación, generalmente la RELU. Después de la capa o capas de convolución se usa una capa de pooling, cuya función es resumir las respuestas de las salidas cercanas. Antes de obtener el output unimos la última capa de pooling con una red densamente conectada. Previamente se ha aplanado (Flatering) la última capa de pooling para obtener un vector de entrada a la red neural final que nos ofrecerá los resultados.
 
 ![Arquitectura de una CNN](imagenes/capitulo1/arquitectura_convolucional.png){#fig-arquitectura_convolucional}
 
-<<<<<<< HEAD
-<<<<<<< HEAD
-
-=======
->>>>>>> 2c8e66f7b3a635cfd6d4d0ce05998dc4e6088172
-=======
->>>>>>> 2c8e66f7b3a635cfd6d4d0ce05998dc4e6088172
+
 Las redes neuronales convolucionales debido a su forma de concebirse son aptas para poder aprender a clasificar todo tipo de datos donde éstos estén distribuidos de una forma continua a lo largo del mapa de entrada, y a su vez sean estadísticamente similares en cualquier lugar del mapa de entrada. Por esta razón, son especialmente eficaces para clasificar imágenes. También pueden ser aplicadas para la clasificación de series de tiempo o señales de audio. 
 
 En relación con el color y la forma de codificarse, en las redes convolucionales se realiza en tensores 3D, dos ejes para el ancho (width) y el alto (height) y el otro eje llamado de profundidad (depht) que es el canal del color con valor tres si trabajamos con imágenes de color RGB (Red, Green y Blue) rojo, verde y azul. Si disponemos de imágenes en escala de grises el valor de depht es uno. La base de datos MNIST (National Institute of Standards and Technology database) con la que trabajaremos en este epígrafe contiene imágenes de 28 x 28 pixeles, los valores de height y de widht son ambos 28, y al ser una base de datos en blanco y negro el valor de depht es 1. 
 
 Las imágenes son matrices de píxeles que van de cero a 255 y que para la red neuronal se normalizan para que sus valores oscilen entre cero y uno. 
 
-<<<<<<< HEAD
-<<<<<<< HEAD
-
-=======
->>>>>>> 2c8e66f7b3a635cfd6d4d0ce05998dc4e6088172
-=======
->>>>>>> 2c8e66f7b3a635cfd6d4d0ce05998dc4e6088172
+
 #### Convolución
 
 En las redes convolucionales todas las neuronas de la capa de entrada (los píxeles de las imágenes) no se conectan con todas las neuronas de la capa oculta del primer nivel como lo hacen las redes clásicas del tipo perceptrón multicapa o las redes que conocemos de forma genérica como redes densamente conectadas. Las conexiones se realizan por pequeñas zonas de la capa de entrada.
 
 ![Conexión de las neuronas de la capa de entrada con la capa oculta](imagenes/capitulo1/conexion_neuronas_convolucional.png){#fig-conexion-neuronas-convolucional}
 
-<<<<<<< HEAD
-<<<<<<< HEAD
-
-=======
->>>>>>> 2c8e66f7b3a635cfd6d4d0ce05998dc4e6088172
-=======
->>>>>>> 2c8e66f7b3a635cfd6d4d0ce05998dc4e6088172
+
 Veamos un ejemplo para la base de datos de los dígitos del 1 a 9. Vamos a conectar cada neurona de la capa oculta con una región de 5 x 5 neurona, es decir, con 25 neuronas de la capa de entrada, que podemos denominarla ventana. Esta ventana va a ir recorriendo todo el espacio de entrada de 28 x 28 empezando por arriba y desplazándose de izquierda a derecha y de arriba abajo. Suponemos que los desplazamientos de la ventana son de un paso (un pixel) aunque este es un parámetro de la red que podemos modificar (en la programación lo llamaremos stride). 
 
 Para conectar la capa de entrada con la de salida utilizaremos una matriz de pesos (W) de tamaño 3 x 3 que recibe el nombre de filtro (filter) y el valor del sesgo. Para obtener el valor de cada neurona de la capa oculta realizaremos el producto escalar entre el filtro y la ventana de la capa de entrada. Utilizamos el mismo filtro para obtener todas las neuronas de la capa oculta, es decir en todos los productos escalares siempre utilizamos la misma matriz, el mismo filtro. 
 
-<<<<<<< HEAD
-<<<<<<< HEAD
-
-=======
->>>>>>> 2c8e66f7b3a635cfd6d4d0ce05998dc4e6088172
-=======
->>>>>>> 2c8e66f7b3a635cfd6d4d0ce05998dc4e6088172
+
 Se definen matemáticamente estos productos escalares a través de la siguiente expresión:
 
 $$
 Y=X * W \rightarrow Y[i, j]=\sum_{k_1=-\infty}^{+\infty} \sum_{k_2=-\infty}^{+\infty} X\left[i-k_1, j-k_2\right] W\left[k_1, k_2\right]
-<<<<<<< HEAD
-<<<<<<< HEAD
-
 $$ 
+
+
 ![Convolución](imagenes/capitulo1/producto_convolucion.png){#fig-producto_convolucion}
 
-=======
-$$
-![Convolución](imagenes/capitulo1/producto_convolucion.png){#fig-producto_convolucion}
->>>>>>> 2c8e66f7b3a635cfd6d4d0ce05998dc4e6088172
-=======
-$$
-![Convolución](imagenes/capitulo1/producto_convolucion.png){#fig-producto_convolucion}
->>>>>>> 2c8e66f7b3a635cfd6d4d0ce05998dc4e6088172
 
 Como en este tipo de red un filtro sólo nos permite revelar una característica muy concreta de la imagen, lo que se propone es usar varios filtros simultáneamente, uno para cada característica que queramos detectar. Una forma visual de representarlo (si suponemos que queremos aplicar 32 filtros) es como se muestra a continuación:
 
 ![Primera capa de la red convolucional con 32 filtros](imagenes/capitulo1/primera_capa_convolucional.png){#fig-primera-capa-convolucional}
 
-<<<<<<< HEAD
-<<<<<<< HEAD
 
 Al resultado de la aplicación de los diferentes filtros se les suele aplicar la función de activación denominada RELU y que ya se comentó en la introducción. 
 
@@ -150,60 +89,14 @@
 Lo contario al filtro enfocar lo obtenemos a través de la matriz siguiente, difuminando la imagen al ser estos píxeles mezclados o combinados con los pixeles cercanos. Promedia todos los píxeles vecinos a un pixel dado lo que implica que se obtienen bordes borrosos. 
 
 
-=======
-Al resultado de la aplicación de los diferentes filtros se les suele aplicar la función de activación denominada RELU y que ya se comentó en la introducción. 
-
-Una interesante fuente de información es la documentación del software gratuito GIMP donde expone diferentes efectos que se producen en las imágenes al aplicar diversas convoluciones. 
-
-Un ejmplo claro y didáctico lo podemos obtener de la docuemntación del software libre de dibujo y tratamiento de imágenes denominado GIMP (https://docs.gimp.org/2.6/es/plug-in-convmatrix.html). Algunos de estos efectos nos ayudan a entender la operación de los filtros en las redes convolucionales y cómo afectan a las imágenes, en concreto, el ejemplo que presenta lo realiza sobre la figura del Taj Mahal.
-
-El filtro enfocar lo que consigue es afinar los rasgos, los contornos lo que nos permite agudizar los objetos de la imagen. Toma el valor central de la matriz de cinco por cinco lo multiplica por cinco y le resta el valor de los cuatro vecinos. Al final hace una media, lo que mejora la resolución del pixel central porque elimina el ruido o perturbaciones que tiene de sus pixeles vecinos.
-
-**El filtro enfocar (Sharpen)**
-
-
-![Filtro Enfocar](imagenes/capitulo1/filtro_enfocar.png){#fig-filtro_enfocar}
-
-
-Lo contario al filtro enfocar lo obtenemos a través de la matriz siguiente, difuminando la imagen al ser estos píxeles mezclados o combinados con los pixeles cercanos. Promedia todos los píxeles vecinos a un pixel dado lo que implica que se obtienen bordes borrosos. 
-
->>>>>>> 2c8e66f7b3a635cfd6d4d0ce05998dc4e6088172
-=======
-Al resultado de la aplicación de los diferentes filtros se les suele aplicar la función de activación denominada RELU y que ya se comentó en la introducción. 
-
-Una interesante fuente de información es la documentación del software gratuito GIMP donde expone diferentes efectos que se producen en las imágenes al aplicar diversas convoluciones. 
-
-Un ejmplo claro y didáctico lo podemos obtener de la docuemntación del software libre de dibujo y tratamiento de imágenes denominado GIMP (https://docs.gimp.org/2.6/es/plug-in-convmatrix.html). Algunos de estos efectos nos ayudan a entender la operación de los filtros en las redes convolucionales y cómo afectan a las imágenes, en concreto, el ejemplo que presenta lo realiza sobre la figura del Taj Mahal.
-
-El filtro enfocar lo que consigue es afinar los rasgos, los contornos lo que nos permite agudizar los objetos de la imagen. Toma el valor central de la matriz de cinco por cinco lo multiplica por cinco y le resta el valor de los cuatro vecinos. Al final hace una media, lo que mejora la resolución del pixel central porque elimina el ruido o perturbaciones que tiene de sus pixeles vecinos.
-
-**El filtro enfocar (Sharpen)**
-
-
-![Filtro Enfocar](imagenes/capitulo1/filtro_enfocar.png){#fig-filtro_enfocar}
-
-
-Lo contario al filtro enfocar lo obtenemos a través de la matriz siguiente, difuminando la imagen al ser estos píxeles mezclados o combinados con los pixeles cercanos. Promedia todos los píxeles vecinos a un pixel dado lo que implica que se obtienen bordes borrosos. 
-
->>>>>>> 2c8e66f7b3a635cfd6d4d0ce05998dc4e6088172
 **Filtro desenfocar**
 
 ![Filtro DesEnfocar](imagenes/capitulo1/filtro_desenfocar.png){#fig-filtro_desenfocar}
 
-<<<<<<< HEAD
-<<<<<<< HEAD
 
 **Filtro Detectar bordes (Edge Detect)** 
 
 
-=======
-**Filtro Detectar bordes (Edge Detect)** 
-
->>>>>>> 2c8e66f7b3a635cfd6d4d0ce05998dc4e6088172
-=======
-**Filtro Detectar bordes (Edge Detect)** 
-
->>>>>>> 2c8e66f7b3a635cfd6d4d0ce05998dc4e6088172
 Este efecto se consigue mejorando los límites o las aristas de la imagen. En cada píxel se elimina su vecino inmediatamente anterior en horizontal y en vertical. Se eliminan las similitudes vecinas y quedan los bordes resaltados. Al pixel central se le suman los cuatro píxeles vecinos y lo que queda al final es una medida de cómo de diferente es un píxel frente a sus vecinos. En el ejemplo, al hacer esto da un valor de cero de ahí que se observen tantas zonas oscuras.
 
 ![Filtro Detectar Bordes](imagenes/capitulo1/filtro_bordes.png){#fig-filtro_bordes}
@@ -215,13 +108,7 @@
 ![Filtro Emboss](imagenes/capitulo1/filtro_emboss.png){#fig-filtro_emboss}
 
 
-<<<<<<< HEAD
-<<<<<<< HEAD
-
-=======
->>>>>>> 2c8e66f7b3a635cfd6d4d0ce05998dc4e6088172
-=======
->>>>>>> 2c8e66f7b3a635cfd6d4d0ce05998dc4e6088172
+
 #### Pooling
 
 Con la operación de **pooling** se trata de condensar la información de la capa convolucional. A este procedimiento también se le conoce como **submuestreo**. 
@@ -242,8 +129,6 @@
 ![Average Pooling](imagenes/capitulo1/average_pooling.png){#fig-average-pooling}
 
 ![Mantenimiento del pooling con la transformación](imagenes/capitulo1/transformacion_pooling.png){#fig-transformacion-pooling}
-<<<<<<< HEAD
-<<<<<<< HEAD
 
 
 
@@ -251,26 +136,6 @@
 
 Para explicar el concepto del **Padding** vamos a suponer que tenemos una imagen de 5 x 5 píxeles, es decir 25 neuronas en la capa de entrada, y que elegimos, para realizar la convolución, una ventana de 3 x 3. El número de neuronas de la capa oculta resultará ser de nueve. Enumeramos los píxeles de la imagen de forma natural del 1 al 25 para que resulte más sencillo de entender.
 
-=======
-
-
-#### Padding
-
-Para explicar el concepto del **Padding** vamos a suponer que tenemos una imagen de 5 x 5 píxeles, es decir 25 neuronas en la capa de entrada, y que elegimos, para realizar la convolución, una ventana de 3 x 3. El número de neuronas de la capa oculta resultará ser de nueve. Enumeramos los píxeles de la imagen de forma natural del 1 al 25 para que resulte más sencillo de entender.
-
-
-
->>>>>>> 2c8e66f7b3a635cfd6d4d0ce05998dc4e6088172
-=======
-
-
-#### Padding
-
-Para explicar el concepto del **Padding** vamos a suponer que tenemos una imagen de 5 x 5 píxeles, es decir 25 neuronas en la capa de entrada, y que elegimos, para realizar la convolución, una ventana de 3 x 3. El número de neuronas de la capa oculta resultará ser de nueve. Enumeramos los píxeles de la imagen de forma natural del 1 al 25 para que resulte más sencillo de entender.
-
-
-
->>>>>>> 2c8e66f7b3a635cfd6d4d0ce05998dc4e6088172
 
 
 ![Operación de convolución con una ventana de 3 x 3](imagenes/capitulo1/sin_padding.png){#fig-sin-padding}
@@ -288,8 +153,6 @@
 
 ![Operación de convolución con una ventana de 3 x 3 y stride 2](imagenes/capitulo1/con_stride2.png){#fig-con-stride2}
 
-<<<<<<< HEAD
-<<<<<<< HEAD
 
 Finalmente, para resumir, una **red convolucional** contiene los siguientes elementos: 
 
@@ -302,32 +165,6 @@
 ![Operación de convolución completa](imagenes/capitulo1/convolucion_completa.png){#fig-convolucion-completa} 
 
 
-=======
-Finalmente, para resumir, una **red convolucional** contiene los siguientes elementos: 
-
-- **Entrada**: Son el número de pixeles de la imagen. Serán alto, ancho y profundidad. Tenemos un solo color (escala de grises) o tres: rojo, verde y azul.
-- **Capa de convolución**: procesará la salida de neuronas que están conectadas en «regiones locales» de entrada (es decir pixeles cercanos), calculando el producto escalar entre sus pesos (valor de pixel) y una pequeña región a la que están conectados. En este epígrafe se presentan las imágenes con 32 filtros, pero puede realizarse con la cantidad que deseemos.
-- **Capa RELU** Se aplicará la función de activación en los elementos de la matriz.
-- **Pooling** (agrupar) o Submuestreo: Se procede normalmente a una reducción en las dimensiones alto y ancho, pero se mantiene la profundidad. 
-- **Capa tradicional**. Se finalizará con la red de neuronas feedforward (Perceptrón multicapa que se denomina normalmente como red densamente conectada) que vinculará con la última capa de subsampling y finalizará con la cantidad de neuronas que queremos clasificar. En el gráfico siguiente se muestran todas las fases de una red neuronal convolucional.
-
-![Operación de convolución completa](imagenes/capitulo1/convolucion_completa.png){#fig-convolucion-completa} 
-
-
->>>>>>> 2c8e66f7b3a635cfd6d4d0ce05998dc4e6088172
-=======
-Finalmente, para resumir, una **red convolucional** contiene los siguientes elementos: 
-
-- **Entrada**: Son el número de pixeles de la imagen. Serán alto, ancho y profundidad. Tenemos un solo color (escala de grises) o tres: rojo, verde y azul.
-- **Capa de convolución**: procesará la salida de neuronas que están conectadas en «regiones locales» de entrada (es decir pixeles cercanos), calculando el producto escalar entre sus pesos (valor de pixel) y una pequeña región a la que están conectados. En este epígrafe se presentan las imágenes con 32 filtros, pero puede realizarse con la cantidad que deseemos.
-- **Capa RELU** Se aplicará la función de activación en los elementos de la matriz.
-- **Pooling** (agrupar) o Submuestreo: Se procede normalmente a una reducción en las dimensiones alto y ancho, pero se mantiene la profundidad. 
-- **Capa tradicional**. Se finalizará con la red de neuronas feedforward (Perceptrón multicapa que se denomina normalmente como red densamente conectada) que vinculará con la última capa de subsampling y finalizará con la cantidad de neuronas que queremos clasificar. En el gráfico siguiente se muestran todas las fases de una red neuronal convolucional.
-
-![Operación de convolución completa](imagenes/capitulo1/convolucion_completa.png){#fig-convolucion-completa} 
-
-
->>>>>>> 2c8e66f7b3a635cfd6d4d0ce05998dc4e6088172
 #### Redes convolucionales con nombre propio
 
 Existen en la actualidad muchas arquitecturas de redes neuronales convolucionales que ya están preparadas, probadas, disponibles e incorporadas en el software de muchos programas como Keras y Tensorflow.
@@ -352,25 +189,235 @@
   - Desarrollo y repetición de los bloques residuales.
   - Modelos muy profundos (152 capas) Aunque se encuentran otros modelos que también son muy populares con 34, 50 y 101 capas.
   
-<<<<<<< HEAD
-<<<<<<< HEAD
-
-=======
->>>>>>> 2c8e66f7b3a635cfd6d4d0ce05998dc4e6088172
-=======
->>>>>>> 2c8e66f7b3a635cfd6d4d0ce05998dc4e6088172
+
 Una buena parte de los modelos comentados se incluyen en la librería de Keras y se pueden encontrar en la siguiente dirección de internet: https://keras.io/api/applications/ Según los autores del programa Keras: "Las aplicaciones Keras son modelos de aprendizaje profundo que están disponibles junto con pesos preentrenados. Estos modelos se pueden usar para predicción, extracción de características y ajustes. Los pesos se descargan automáticamente cuando se crea una instancia de un modelo. Se almacenan en \~ / .keras / models /. Tras la creación de instancias, los modelos se construirán de acuerdo con el formato de datos de imagen establecido en su archivo de configuración de Keras en \~ / .keras / keras.json. Por ejemplo, si ha configurado image_data_format = channel_last, cualquier modelo cargado desde este repositorio se construirá de acuerdo con la convención de formato de datos TensorFlow,"Altura-Ancho-Profundidad".
 
 ![Modelos preentrenados en Keras](imagenes/capitulo1/modelos_entrenados.png){#fig-modelos-entrenados}
 
-<<<<<<< HEAD
-<<<<<<< HEAD
-=======
-
->>>>>>> 2c8e66f7b3a635cfd6d4d0ce05998dc4e6088172
-=======
-
->>>>>>> 2c8e66f7b3a635cfd6d4d0ce05998dc4e6088172
+#### Ejemplos de Redes Convolucionales con keras
+
+**Red Convolucional con imágenes importadas a memoria**
+
+En este ejemplo vamos a usar imágenes que vienen preparadas dentro de un array de datos que se carga directamente en memoria.
+
+
+``` python
+
+# Importamos las librerías de keras/tensorflow
+from tensorflow import keras
+from tensorflow.keras import layers
+
+# Importamos la librería de los datasets de keras y cogemos el de mnist
+from tensorflow.keras.datasets import mnist
+
+# Obtenemos los datos de entrenamiento y test
+# separados en las imagenes y las etiquetas de las mismas
+(train_images, train_labels), (test_images, test_labels) = mnist.load_data()
+
+# Reestructuramos los datos de las imágenes para que se traten como imagen
+train_images = train_images.reshape((60000, 28, 28, 1))
+# Dividimos entre 255 para "normalizar" el dato y dejarlo entre 0 y 1
+train_images = train_images.astype("float32") / 255
+# Reestructuramos los datos de las imágenes para que se traten como imagen
+test_images = test_images.reshape((10000, 28, 28, 1))
+# Dividimos entre 255 para "normalizar" el dato y dejarlo entre 0 y 1
+test_images = test_images.astype("float32") / 255
+
+
+# Creamos el modelo
+# Capa de entrada formato 28x28 pixels y sólo un canal de color (escala de grises
+inputs = keras.Input(shape=(28, 28, 1))
+
+# Añadimos capa de convolución con 32 filtros de tamaño 3 y activación relu
+x = layers.Conv2D(filters=32, kernel_size=3, activation="relu")(inputs)
+# Añadimos capa de pooling, tipo max y de tamaño 2
+x = layers.MaxPooling2D(pool_size=2)(x)
+# Añadimos capa de convolución con 64 filtros de tamaño 3 y activación relu
+x = layers.Conv2D(filters=64, kernel_size=3, activation="relu")(x)
+# Añadimos capa de pooling, tipo max y de tamaño 2
+x = layers.MaxPooling2D(pool_size=2)(x)
+# Añadimos capa de convolución con 128 filtros de tamaño 3 y activación relu
+x = layers.Conv2D(filters=128, kernel_size=3, activation="relu")(x)
+
+# Aplanamos los datos
+x = layers.Flatten()(x)
+
+# Ponemos una capa densamente conectada
+x = layers.Dense(512, activation="relu")(x)
+
+# La salida la hacemos de tipo softmax con 10 neuronas (números de clases diferentes)
+outputs = layers.Dense(10, activation="softmax")(x)
+
+# Construimos el modelo de la Red Neuronal Convolucional
+model = keras.Model(inputs=inputs, outputs=outputs)
+
+# Mostramos el Modelo creado
+model.summary()
+
+# Compilamos el modelo definiendo el optimizador, función de pérdida y métrica
+# RMSProp, sparse_categorical_crossentropy, accuracy
+model.compile(optimizer="rmsprop",
+    loss="sparse_categorical_crossentropy",
+    metrics=["accuracy"])
+
+# Realizamos el entrenamiento
+# 5 épocos (iteraciones), con tamaño de batch de 64
+history = model.fit(train_images, train_labels, epochs=5, batch_size=64)
+
+
+# summarize history for accuracy
+plt.plot(history.history['accuracy'])
+plt.title('model accuracy')
+plt.ylabel('accuracy')
+plt.xlabel('epoch')
+plt.legend(['train'], loc='upper left')
+plt.show()
+
+# summarize history for loss
+plt.plot(history.history['loss'])
+plt.title('model loss')
+plt.ylabel('loss')
+plt.xlabel('epoch')
+plt.legend(['train'], loc='upper left')
+plt.show()
+
+# Evaluamos el modelo con los datos de test
+test_loss, test_acc = model.evaluate(test_images, test_labels)
+print(f"Test accuracy: {test_acc:.3f}")
+
+```
+
+
+
+**Red Convolucional con imágenes importadas desde un directorio**
+
+Ahora vamos a ver un ejemplo en el que descargamos las imágenes y las desempaquetamos en un directorio.
+
+```python
+# Importamos las librerías de keras/tensorflow
+from tensorflow import keras
+from tensorflow.keras import layers
+import numpy as np
+import os
+import PIL
+import PIL.Image
+import tensorflow as tf
+import tensorflow.keras.datasets as tfds
+
+import pathlib
+dataset_url = "https://storage.googleapis.com/download.tensorflow.org/example_images/flower_photos.tgz"
+data_dir = tf.keras.utils.get_file(origin=dataset_url,
+                                   fname='flower_photos',
+                                   untar=True)
+data_dir = pathlib.Path(data_dir)
+
+image_count = len(list(data_dir.glob('*/*.jpg')))
+print(image_count)
+
+
+batch_size = 32
+img_height = 100
+img_width = 100
+
+train_ds = tf.keras.utils.image_dataset_from_directory(
+  data_dir,
+  validation_split=0.2,
+  subset="training",
+  seed=123,
+  image_size=(img_height, img_width),
+  batch_size=batch_size)
+
+val_ds = tf.keras.utils.image_dataset_from_directory(
+  data_dir,
+  validation_split=0.2,
+  subset="validation",
+  seed=123,
+  image_size=(img_height, img_width),
+  batch_size=batch_size)
+
+class_names = train_ds.class_names
+print(class_names)
+
+import matplotlib.pyplot as plt
+
+plt.figure(figsize=(10, 10))
+for images, labels in train_ds.take(1):
+  for i in range(9):
+    ax = plt.subplot(3, 3, i + 1)
+    plt.imshow(images[i].numpy().astype("uint8"))
+    plt.title(class_names[labels[i]])
+    plt.axis("off")
+
+num_classes = 5
+
+
+# Creamos el modelo
+# Capa de entrada formato 180x180 pixels y 3 canales de color RGB
+inputs = keras.Input(shape=(img_width, img_height, 3))
+
+# Dividimos entre 255 para "normalizar" el dato y dejarlo entre 0 7 1
+x = layers.Rescaling(1./255)(inputs),
+# Añadimos capa de convolución con 32 filtros de tamaño 3 y activación relu
+x = layers.Conv2D(filters=32, kernel_size=3, activation="relu")(inputs)
+# Añadimos capa de pooling, tipo max y de tamaño 2
+x = layers.MaxPooling2D(pool_size=2)(x)
+# Añadimos capa de convolución con 64 filtros de tamaño 3 y activación relu
+x = layers.Conv2D(filters=64, kernel_size=3, activation="relu")(x)
+# Añadimos capa de pooling, tipo max y de tamaño 2
+x = layers.MaxPooling2D(pool_size=2)(x)
+# Añadimos capa de convolución con 128 filtros de tamaño 3 y activación relu
+x = layers.Conv2D(filters=128, kernel_size=3, activation="relu")(x)
+
+# Aplanamos los datos
+x = layers.Flatten()(x)
+
+# Ponemos una capa densamente conectada
+x = layers.Dense(512, activation="relu")(x)
+
+# La salida la hacemos de tipo softmax con 5 neuronas (números de clases diferentes)
+outputs = layers.Dense(num_classes, activation="softmax")(x)
+
+# Construimos el modelo de la Red Neuronal Convolucional
+model = keras.Model(inputs=inputs, outputs=outputs)
+
+model.compile(optimizer="rmsprop",
+    loss="sparse_categorical_crossentropy",
+    metrics=["accuracy"])
+
+
+model.summary()
+
+
+history=model.fit(
+  train_ds,
+  validation_data=val_ds,
+  epochs=3
+)
+
+
+# summarize history for accuracy
+plt.plot(history.history['accuracy'])
+plt.plot(history.history['val_accuracy'])
+plt.title('model accuracy')
+plt.ylabel('accuracy')
+plt.xlabel('epoch')
+plt.legend(['train', 'test'], loc='upper left')
+plt.show()
+# summarize history for loss
+plt.plot(history.history['loss'])
+plt.plot(history.history['val_loss'])
+plt.title('model loss')
+plt.ylabel('loss')
+plt.xlabel('epoch')
+plt.legend(['train', 'test'], loc='upper left')
+plt.show()
+
+
+
+```
+
+
+
 ### Clasificación de textos
 
 Las redes convolucionales son actualmente utilizadas para diferentes propósitos: tratamiento de imágenes (visión por computador, extracción de características, segmentación, etc.), generación y clasificación de texto (o audio), predicción de series temporales, etc. En este caso, veremos en detalle un ejemplo de clasificación de texto.
@@ -409,26 +456,14 @@
 plt.show()
 ```
 
-<<<<<<< HEAD
-<<<<<<< HEAD
-
-=======
->>>>>>> 2c8e66f7b3a635cfd6d4d0ce05998dc4e6088172
-=======
->>>>>>> 2c8e66f7b3a635cfd6d4d0ce05998dc4e6088172
+
 Como puede verse, se parte de once tipos de productos diferentes; si bien, para varios de ellos el número de reclamaciones no es considerado significativo por el área legal de la entidad. Por ello, y en base a la similitud de los productos, se agrupan las cuatro categorías con un menor número reclamaciones en 
 
 - Prepaid card: se incluye en la categoría de "Credit card" 
 - Payday loan: se incluye en la categoría "Bank account or service" 
 - Money transfers y Other financial service: forman un grupo conjunto denominado "Money transfers and Other financial service"
 
-<<<<<<< HEAD
-<<<<<<< HEAD
-
-=======
->>>>>>> 2c8e66f7b3a635cfd6d4d0ce05998dc4e6088172
-=======
->>>>>>> 2c8e66f7b3a635cfd6d4d0ce05998dc4e6088172
+
 ``` python
 # agrupaciones
 datos['product'] = np.where(datos['product']=='Payday loan', 'Bank account
@@ -462,13 +497,7 @@
 - Eliminación de caracteres extraños 
 - Para poder hacer este preprocesado de textos se hace uso del paquete re de Python.
 
-<<<<<<< HEAD
-<<<<<<< HEAD
-
-=======
->>>>>>> 2c8e66f7b3a635cfd6d4d0ce05998dc4e6088172
-=======
->>>>>>> 2c8e66f7b3a635cfd6d4d0ce05998dc4e6088172
+
 ``` python
 def preprocesado(reclamacion):
     reclamacion = reclamacion.lower() # texto en minúsculas
@@ -499,25 +528,13 @@
 print('Test:', X_train_text.shape)
 ```
 
-<<<<<<< HEAD
-<<<<<<< HEAD
-
-=======
->>>>>>> 2c8e66f7b3a635cfd6d4d0ce05998dc4e6088172
-=======
->>>>>>> 2c8e66f7b3a635cfd6d4d0ce05998dc4e6088172
+
 Antes de definir la arquitectura de la red, se lleva a cabo la conversión del texto a variables numéricas que es el input que puede leer la red. Para ello, se realiza: 
 
 - La vectorización del texto asociado a las reclamaciones. 
 - El truncamiento y rellenado de las secuencias de entrada para igualar la longitud en la modelización.
 
-<<<<<<< HEAD
-<<<<<<< HEAD
-
-=======
->>>>>>> 2c8e66f7b3a635cfd6d4d0ce05998dc4e6088172
-=======
->>>>>>> 2c8e66f7b3a635cfd6d4d0ce05998dc4e6088172
+
 ``` python
 MAX_NB_WORDS = 25000 # frecuencia de palabras
 MAX_SEQUENCE_LENGTH = 200 # número de palabras en cada reclamacion
@@ -535,13 +552,7 @@
 print('Datos de entrada:', X_train.shape)
 ```
 
-<<<<<<< HEAD
-<<<<<<< HEAD
-
-=======
->>>>>>> 2c8e66f7b3a635cfd6d4d0ce05998dc4e6088172
-=======
->>>>>>> 2c8e66f7b3a635cfd6d4d0ce05998dc4e6088172
+
 Por último, se crea la red neuronal siguiendo el método funcional. La red tiene las siguientes capas: 
 - Entrada: de 200 neuronas pues corresponde con la longitud de las secuencias 
 - Embedding: de dimensión 200 y toma como input el número máximo de palabras (25.000) 
@@ -550,13 +561,7 @@
 - Densa: de 32 neuronas y con función de activación "relu" 
 - Salida: capa densa con 8 neuronas (número de categorías del target) y función de activación "softmax"
 
-<<<<<<< HEAD
-<<<<<<< HEAD
-
-=======
->>>>>>> 2c8e66f7b3a635cfd6d4d0ce05998dc4e6088172
-=======
->>>>>>> 2c8e66f7b3a635cfd6d4d0ce05998dc4e6088172
+
 ``` python
 # capa de entrada
 inputs = tf.keras.Input(shape=(X_train.shape[1],))
@@ -588,26 +593,14 @@
 metrics=['accuracy'])
 ```
 
-<<<<<<< HEAD
-<<<<<<< HEAD
 <<<
-=======
->>>>>>> 2c8e66f7b3a635cfd6d4d0ce05998dc4e6088172
-=======
->>>>>>> 2c8e66f7b3a635cfd6d4d0ce05998dc4e6088172
 Para el proceso de entrenamiento de la red destacar: 
  
 - Un máximo de 10 épocas y actualización de los pesos cada 128 muestras 
 - Reserva del 20% del dataset para ser usado como validación 
 - Uso de parada temprana para recoger el mejor modelo posible en el proceso iterativo
 
-<<<<<<< HEAD
-<<<<<<< HEAD
-
-=======
->>>>>>> 2c8e66f7b3a635cfd6d4d0ce05998dc4e6088172
-=======
->>>>>>> 2c8e66f7b3a635cfd6d4d0ce05998dc4e6088172
+
 ``` python
 epochs = 10
 batch_size = 128
